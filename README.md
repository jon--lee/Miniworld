--- conflicted
+++ resolved
@@ -118,9 +118,3 @@
 ```
 xvfb-run -a -s "-screen 0 1024x768x24 -ac +extension GLX +render -noreset" python3 your_script.py
 ```
-<<<<<<< HEAD
-
-
- 
-=======
->>>>>>> 5f82a007
